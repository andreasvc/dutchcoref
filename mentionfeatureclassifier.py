--- conflicted
+++ resolved
@@ -348,18 +348,11 @@
 			digits=3))
 
 
-<<<<<<< HEAD
-def predict(trees, embeddings, mentions, verbose=False):
-	"""Load mentions classfier, get features for mentions, and update features
-	of mentions."""
-	debug(color('mention feature detection (neural)', 'yellow'))
-=======
-def predict(trees, embeddings, mentions, numthreads=1):
+def predict(trees, embeddings, mentions, verbose=False, numthreads=1):
 	"""Load mentions classfier, get features for mentions, and update features
 	of mentions."""
 	tf.config.threading.set_intra_op_parallelism_threads(numthreads)
-	debug(color('mention feature detection', 'yellow'))
->>>>>>> 8e6d221b
+	debug(color('mention feature detection (neural)', 'yellow'))
 	data = MentionFeatures()
 	for mention in mentions:
 		mention.origfeat = mention.features.copy()
